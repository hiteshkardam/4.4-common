/*
 * Copyright © 2014 Intel Corporation
 *
 * Permission is hereby granted, free of charge, to any person obtaining a
 * copy of this software and associated documentation files (the "Software"),
 * to deal in the Software without restriction, including without limitation
 * the rights to use, copy, modify, merge, publish, distribute, sublicense,
 * and/or sell copies of the Software, and to permit persons to whom the
 * Software is furnished to do so, subject to the following conditions:
 *
 * The above copyright notice and this permission notice (including the next
 * paragraph) shall be included in all copies or substantial portions of the
 * Software.
 *
 * THE SOFTWARE IS PROVIDED "AS IS", WITHOUT WARRANTY OF ANY KIND, EXPRESS OR
 * IMPLIED, INCLUDING BUT NOT LIMITED TO THE WARRANTIES OF MERCHANTABILITY,
 * FITNESS FOR A PARTICULAR PURPOSE AND NONINFRINGEMENT.  IN NO EVENT SHALL
 * THE AUTHORS OR COPYRIGHT HOLDERS BE LIABLE FOR ANY CLAIM, DAMAGES OR OTHER
 * LIABILITY, WHETHER IN AN ACTION OF CONTRACT, TORT OR OTHERWISE, ARISING
 * FROM, OUT OF OR IN CONNECTION WITH THE SOFTWARE OR THE USE OR OTHER DEALINGS
 * IN THE SOFTWARE.
 *
 * Authors:
 *    Mika Kuoppala <mika.kuoppala@intel.com>
 *
 */

#include "i915_drv.h"
#include "intel_renderstate.h"

struct render_state {
	const struct intel_renderstate_rodata *rodata;
	struct drm_i915_gem_object *obj;
<<<<<<< HEAD
	unsigned long ggtt_offset;
	u32 *batch;
	u32 size;
	u32 len;
};

static struct i915_render_state *render_state_alloc(struct drm_device *dev)
{
	struct i915_render_state *so;
	struct page *page;
	int ret;

	so = kzalloc(sizeof(*so), GFP_KERNEL);
	if (!so)
		return ERR_PTR(-ENOMEM);

	so->obj = i915_gem_alloc_object(dev, 4096);
	if (so->obj == NULL) {
		ret = -ENOMEM;
		goto free;
	}
	so->size = 4096;

	ret = i915_gem_obj_ggtt_pin(so->obj, 4096, 0);
	if (ret)
		goto free_gem;

	BUG_ON(so->obj->pages->nents != 1);
	page = sg_page(so->obj->pages->sgl);

	so->batch = kmap(page);
	if (!so->batch) {
		ret = -ENOMEM;
		goto unpin;
	}

	so->ggtt_offset = i915_gem_obj_ggtt_offset(so->obj);

	return so;
unpin:
	i915_gem_object_ggtt_unpin(so->obj);
free_gem:
	drm_gem_object_unreference(&so->obj->base);
free:
	kfree(so);
	return ERR_PTR(ret);
}

static void render_state_free(struct i915_render_state *so)
{
	kunmap(kmap_to_page(so->batch));
	i915_gem_object_ggtt_unpin(so->obj);
	drm_gem_object_unreference(&so->obj->base);
	kfree(so);
}

=======
	u64 ggtt_offset;
	int gen;
};

>>>>>>> bfe01a5b
static const struct intel_renderstate_rodata *
render_state_get_rodata(struct drm_device *dev, const int gen)
{
	switch (gen) {
	case 6:
		return &gen6_null_state;
	case 7:
		return &gen7_null_state;
	case 8:
		return &gen8_null_state;
	}

	return NULL;
}

static int render_state_init(struct render_state *so, struct drm_device *dev)
{
	int ret;

	so->gen = INTEL_INFO(dev)->gen;
	so->rodata = render_state_get_rodata(dev, so->gen);
	if (so->rodata == NULL)
		return 0;

	if (so->rodata->batch_items * 4 > 4096)
		return -EINVAL;

	so->obj = i915_gem_alloc_object(dev, 4096);
	if (so->obj == NULL)
		return -ENOMEM;

	ret = i915_gem_obj_ggtt_pin(so->obj, 4096, 0);
	if (ret)
		goto free_gem;

	so->ggtt_offset = i915_gem_obj_ggtt_offset(so->obj);
	return 0;

free_gem:
	drm_gem_object_unreference(&so->obj->base);
	return ret;
}

static int render_state_setup(struct render_state *so)
{
	const struct intel_renderstate_rodata *rodata = so->rodata;
	unsigned int i = 0, reloc_index = 0;
	struct page *page;
	u32 *d;
	int ret;

	ret = i915_gem_object_set_to_cpu_domain(so->obj, true);
	if (ret)
		return ret;

	page = sg_page(so->obj->pages->sgl);
	d = kmap(page);

	while (i < rodata->batch_items) {
		u32 s = rodata->batch[i];

		if (i * 4  == rodata->reloc[reloc_index]) {
			u64 r = s + so->ggtt_offset;
			s = lower_32_bits(r);
			if (so->gen >= 8) {
				if (i + 1 >= rodata->batch_items ||
				    rodata->batch[i + 1] != 0)
					return -EINVAL;

				d[i++] = s;
				s = upper_32_bits(r);
			}

			reloc_index++;
		}

		d[i++] = s;
	}
	kunmap(page);

	ret = i915_gem_object_set_to_gtt_domain(so->obj, false);
	if (ret)
		return ret;

	if (rodata->reloc[reloc_index] != -1) {
		DRM_ERROR("only %d relocs resolved\n", reloc_index);
		return -EINVAL;
	}

	return 0;
}

static void render_state_fini(struct render_state *so)
{
	i915_gem_object_ggtt_unpin(so->obj);
	drm_gem_object_unreference(&so->obj->base);
}

int i915_gem_render_state_init(struct intel_engine_cs *ring)
{
	struct render_state so;
	int ret;

	if (WARN_ON(ring->id != RCS))
		return -ENOENT;

	ret = render_state_init(&so, ring->dev);
	if (ret)
		return ret;

	if (so.rodata == NULL)
		return 0;

	ret = render_state_setup(&so);
	if (ret)
		goto out;

	ret = ring->dispatch_execbuffer(ring,
					so.ggtt_offset,
					so.rodata->batch_items * 4,
					I915_DISPATCH_SECURE);
	if (ret)
		goto out;

	i915_vma_move_to_active(i915_gem_obj_to_ggtt(so.obj), ring);

	ret = __i915_add_request(ring, NULL, so.obj, NULL);
	/* __i915_add_request moves object to inactive if it fails */
out:
	render_state_fini(&so);
	return ret;
}<|MERGE_RESOLUTION|>--- conflicted
+++ resolved
@@ -31,69 +31,10 @@
 struct render_state {
 	const struct intel_renderstate_rodata *rodata;
 	struct drm_i915_gem_object *obj;
-<<<<<<< HEAD
-	unsigned long ggtt_offset;
-	u32 *batch;
-	u32 size;
-	u32 len;
-};
-
-static struct i915_render_state *render_state_alloc(struct drm_device *dev)
-{
-	struct i915_render_state *so;
-	struct page *page;
-	int ret;
-
-	so = kzalloc(sizeof(*so), GFP_KERNEL);
-	if (!so)
-		return ERR_PTR(-ENOMEM);
-
-	so->obj = i915_gem_alloc_object(dev, 4096);
-	if (so->obj == NULL) {
-		ret = -ENOMEM;
-		goto free;
-	}
-	so->size = 4096;
-
-	ret = i915_gem_obj_ggtt_pin(so->obj, 4096, 0);
-	if (ret)
-		goto free_gem;
-
-	BUG_ON(so->obj->pages->nents != 1);
-	page = sg_page(so->obj->pages->sgl);
-
-	so->batch = kmap(page);
-	if (!so->batch) {
-		ret = -ENOMEM;
-		goto unpin;
-	}
-
-	so->ggtt_offset = i915_gem_obj_ggtt_offset(so->obj);
-
-	return so;
-unpin:
-	i915_gem_object_ggtt_unpin(so->obj);
-free_gem:
-	drm_gem_object_unreference(&so->obj->base);
-free:
-	kfree(so);
-	return ERR_PTR(ret);
-}
-
-static void render_state_free(struct i915_render_state *so)
-{
-	kunmap(kmap_to_page(so->batch));
-	i915_gem_object_ggtt_unpin(so->obj);
-	drm_gem_object_unreference(&so->obj->base);
-	kfree(so);
-}
-
-=======
 	u64 ggtt_offset;
 	int gen;
 };
 
->>>>>>> bfe01a5b
 static const struct intel_renderstate_rodata *
 render_state_get_rodata(struct drm_device *dev, const int gen)
 {
